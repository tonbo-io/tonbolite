[package]
name = "sqlite-tonbo"
version = "0.1.0"
edition = "2021"

[lib]
path = "src/lib.rs"
crate-type = ["cdylib", "rlib"]

[features]
default = ["tokio"]
tokio = ["dep:tokio", "tonbo/tokio"]
wasm = [
    "dep:wasm_thread",
    "dep:wasm-bindgen",
    "dep:wasm-bindgen-futures",
    "tonbo/wasm",
]

[dependencies]
flume = "0.11"
<<<<<<< HEAD
fusio = { git = "https://github.com/tonbo-io/fusio.git", rev = "8038993675591f87dd65b88ffdade31dc0a254b7", package = "fusio", features = [
    "dyn",
    "fs",
    "aws"
] }
fusio-dispatch = { git = "https://github.com/tonbo-io/fusio.git", rev = "8038993675591f87dd65b88ffdade31dc0a254b7", package = "fusio-dispatch", features = ["aws"] }
futures-util = "0.3"
sqlparser = "0.52"
tokio = { version = "1.41", features = ["rt-multi-thread"] }
tonbo = { git = "https://github.com/tonbo-io/tonbo", rev = "4844cb8409a48b680467705bb05cbcac2edcb8c6", package = "tonbo" }
=======
fusio = { path = "../fusio/fusio", features = ["dyn", "fs", "aws"] }
#fusio = { git = "https://github.com/tonbo-io/fusio.git", rev = "8038993675591f87dd65b88ffdade31dc0a254b7", package = "fusio", features = [
#    "dyn",
#    "fs",
#] }
#fusio-dispatch = { git = "https://github.com/tonbo-io/fusio.git", rev = "8038993675591f87dd65b88ffdade31dc0a254b7", package = "fusio-dispatch", features = ["aws"] }
fusio-dispatch = { path = "../fusio/fusio-dispatch", features = ["aws"] }
futures-util = "0.3"
tokio = { version = "1.41", optional = true, features = ["rt-multi-thread"] }
#tonbo = { git = "https://github.com/tonbo-io/tonbo", rev = "4844cb8409a48b680467705bb05cbcac2edcb8c6", package = "tonbo", default-features = false, features = [
tonbo = { path = "../tonbo", default-features = false, features = [
    "bytes",
], optional = true }

>>>>>>> 0a373bea
tonbo_macros = { git = "https://github.com/tonbo-io/tonbo", rev = "4844cb8409a48b680467705bb05cbcac2edcb8c6", package = "tonbo_macros" }
rusqlite = { git = "https://github.com/tonbo-io/rusqlite", branch = "wasm32-unknown-unknown", features = [
    "vtab",
    "bundled",
] }
sqlparser = "0.52"

#wasm-bindgen = { version = "0.2.95", optional = true }
wasm-bindgen = { version = "0.2.93", optional = true }
wasm-bindgen-futures = { version = "0.4", optional = true }
wasm_thread = { version = "0.3", optional = true }

log = "0.4"
console_log = { version = "1.0", features = ["color"] }

[dev-dependencies]
wasm-bindgen-test = "0.3"

[package.metadata.wasm-pack.profile.release]
wasm-opt = false

[patch.crates-io.wasm_thread]
git = "https://github.com/Twey/wasm_thread"
branch = "post-message"<|MERGE_RESOLUTION|>--- conflicted
+++ resolved
@@ -19,33 +19,18 @@
 
 [dependencies]
 flume = "0.11"
-<<<<<<< HEAD
 fusio = { git = "https://github.com/tonbo-io/fusio.git", rev = "8038993675591f87dd65b88ffdade31dc0a254b7", package = "fusio", features = [
     "dyn",
     "fs",
-    "aws"
+    "aws",
 ] }
 fusio-dispatch = { git = "https://github.com/tonbo-io/fusio.git", rev = "8038993675591f87dd65b88ffdade31dc0a254b7", package = "fusio-dispatch", features = ["aws"] }
 futures-util = "0.3"
-sqlparser = "0.52"
-tokio = { version = "1.41", features = ["rt-multi-thread"] }
-tonbo = { git = "https://github.com/tonbo-io/tonbo", rev = "4844cb8409a48b680467705bb05cbcac2edcb8c6", package = "tonbo" }
-=======
-fusio = { path = "../fusio/fusio", features = ["dyn", "fs", "aws"] }
-#fusio = { git = "https://github.com/tonbo-io/fusio.git", rev = "8038993675591f87dd65b88ffdade31dc0a254b7", package = "fusio", features = [
-#    "dyn",
-#    "fs",
-#] }
-#fusio-dispatch = { git = "https://github.com/tonbo-io/fusio.git", rev = "8038993675591f87dd65b88ffdade31dc0a254b7", package = "fusio-dispatch", features = ["aws"] }
-fusio-dispatch = { path = "../fusio/fusio-dispatch", features = ["aws"] }
-futures-util = "0.3"
 tokio = { version = "1.41", optional = true, features = ["rt-multi-thread"] }
-#tonbo = { git = "https://github.com/tonbo-io/tonbo", rev = "4844cb8409a48b680467705bb05cbcac2edcb8c6", package = "tonbo", default-features = false, features = [
-tonbo = { path = "../tonbo", default-features = false, features = [
+tonbo = { git = "https://github.com/tonbo-io/tonbo", rev = "4844cb8409a48b680467705bb05cbcac2edcb8c6", package = "tonbo", default-features = false, features = [
     "bytes",
 ], optional = true }
 
->>>>>>> 0a373bea
 tonbo_macros = { git = "https://github.com/tonbo-io/tonbo", rev = "4844cb8409a48b680467705bb05cbcac2edcb8c6", package = "tonbo_macros" }
 rusqlite = { git = "https://github.com/tonbo-io/rusqlite", branch = "wasm32-unknown-unknown", features = [
     "vtab",
@@ -53,7 +38,6 @@
 ] }
 sqlparser = "0.52"
 
-#wasm-bindgen = { version = "0.2.95", optional = true }
 wasm-bindgen = { version = "0.2.93", optional = true }
 wasm-bindgen-futures = { version = "0.4", optional = true }
 wasm_thread = { version = "0.3", optional = true }
