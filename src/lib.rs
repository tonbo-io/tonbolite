mod executor;

<<<<<<< HEAD
use crate::executor::tokio::TokioExecutor;
use crate::executor::BlockOnExecutor;
use flume::{Receiver, Sender};
use fusio::path::Path;
use fusio_dispatch::FsOptions;
use futures_util::StreamExt;
use rusqlite::types::ValueRef;
use rusqlite::vtab::{
    parse_boolean, update_module, Context, CreateVTab, IndexInfo, UpdateVTab, VTab, VTabConnection,
    VTabCursor, VTabKind, ValueIter, Values,
};
use rusqlite::{ffi, vtab, Connection, Error};
use sqlparser::ast::{ColumnOption, DataType, Statement};
use sqlparser::dialect::MySqlDialect;
use sqlparser::parser::Parser;
use std::any::Any;
use std::collections::Bound;
use std::ffi::c_int;
use std::marker::PhantomData;
=======
#[cfg(feature = "wasm")]
mod connection;
#[cfg(feature = "wasm")]
pub use connection::*;
#[cfg(feature = "wasm")]
mod wasm;

#[cfg(not(feature = "wasm"))]
mod tokio;

mod utils;
use rusqlite::vtab::update_module;
use std::fs;
>>>>>>> 0a373bea
use std::sync::Arc;

<<<<<<< HEAD
pub fn load_module(conn: &Connection) -> rusqlite::Result<()> {
    let runtime = Arc::new(
        Builder::new_multi_thread()
            .worker_threads(4)
            .enable_all()
            .build()
            .unwrap(),
    );
=======
#[cfg(not(feature = "wasm"))]
use crate::tokio::{DbState, TonboTable};
#[cfg(feature = "wasm")]
use crate::wasm::{DbState, TonboTable};

pub(crate) fn load_module(conn: &rusqlite::Connection) -> rusqlite::Result<()> {
    let _ = fs::create_dir_all("./db_path/tonbo");
>>>>>>> 0a373bea

    let aux = Some(Arc::new(DbState::new()));
    conn.create_module("tonbo", update_module::<TonboTable>(), aux)
}

<<<<<<< HEAD
pub struct DbState {
    executor: TokioExecutor,
}

#[repr(C)]
pub struct TonboTable {
    base: ffi::sqlite3_vtab,
    state: Arc<DbState>,
    database: Arc<DB<DynRecord, TokioExecutor>>,
    primary_key_index: usize,
    column_desc: Vec<ColumnDesc>,
}

enum FsType {
    Local,
    S3,
}

impl TonboTable {
    fn connect_create(
        _: &mut VTabConnection,
        aux: Option<&Arc<DbState>>,
        args: &[&[u8]],
        _: bool,
    ) -> rusqlite::Result<(String, Self)> {
        let dialect = MySqlDialect {};
        let mut primary_key_index = None;
        let mut descs = Vec::new();

        let mut schema = None;
        let mut fs_option = None;
        // Local
        let mut path = None;
        // S3
        let mut s3_url = None;
        let mut bucket = None;
        let mut key_id = None;
        let mut secret_key = None;
        let mut token = None;
        let mut endpoint = None;
        let mut region = None;
        let mut sign_payload = None;
        let mut checksum = None;

        let args = &args[3..];
        for (i, c_slice) in args.iter().enumerate() {
            let (param, value) = vtab::parameter(c_slice)?;
            match param {
                "create_sql" => {
                    if schema.is_some() {
                        return Err(Error::ModuleError("`create_sql` duplicate".to_string()));
                    }
                    schema = Some(value.to_string());
                    if let Statement::CreateTable(create_table) =
                        &Parser::parse_sql(&dialect, value)
                            .map_err(|err| Error::ModuleError(err.to_string()))?[0]
                    {
                        for column_def in create_table.columns.iter() {
                            let name = column_def.name.value.to_ascii_lowercase();
                            let datatype = type_trans(&column_def.data_type);
                            let mut is_not_nullable = column_def
                                .options
                                .iter()
                                .any(|option| matches!(option.option, ColumnOption::NotNull));
                            let is_primary_key = column_def.options.iter().any(|option| {
                                matches!(
                                    option.option,
                                    ColumnOption::Unique {
                                        is_primary: true,
                                        ..
                                    }
                                )
                            });
                            if is_primary_key {
                                if primary_key_index.is_some() {
                                    return Err(Error::ModuleError(
                                        "the primary key must exist and only one is allowed"
                                            .to_string(),
                                    ));
                                }
                                is_not_nullable = true;
                                primary_key_index = Some(i)
                            }
                            descs.push(ColumnDesc {
                                datatype,
                                is_nullable: !is_not_nullable,
                                name,
                            })
                        }
                    } else {
                        return Err(Error::ModuleError(format!(
                            "`CreateTable` SQL syntax error: '{value}'"
                        )));
                    }
                }
                "fs" => match value {
                    "local" => fs_option = Some(FsType::Local),
                    "s3" => fs_option = Some(FsType::S3),
                    _ => {
                        return Err(Error::ModuleError(format!(
                            "unrecognized fs type '{param}'"
                        )))
                    }
                },
                "s3_url" => s3_url = Some(value.to_string()),
                "key_id" => key_id = Some(value.to_string()),
                "secret_key" => secret_key = Some(value.to_string()),
                "token" => token = Some(value.to_string()),
                "bucket" => bucket = Some(value.to_string()),
                "path" => path = Some(value.to_string()),
                "endpoint" => endpoint = Some(value.to_string()),
                "region" => region = Some(value.to_string()),
                "sign_payload" => sign_payload = parse_boolean(value),
                "checksum" => checksum = parse_boolean(value),
                _ => {
                    return Err(Error::ModuleError(format!(
                        "unrecognized parameter '{param}'"
                    )));
                }
            }
        }
        let primary_key_index = primary_key_index.ok_or_else(|| {
            Error::ModuleError("the primary key must exist and only one is allowed".to_string())
        })?;
        if descs[primary_key_index].datatype != Datatype::Int64 {
            return Err(Error::ModuleError(
                "the primary key must be of `bigint` type".to_string(),
            ));
        }
        let path = Path::from_filesystem_path(
            path.ok_or_else(|| Error::ModuleError("`path` not found".to_string()))?,
        )
        .map_err(|err| Error::ModuleError(format!("path parser error: {err}")))?;
        let fs_option = match fs_option.unwrap_or(FsType::Local) {
            FsType::Local => FsOptions::Local,
            FsType::S3 => {
                let mut credential = None;

                if key_id.is_some() || secret_key.is_some() || token.is_some() {
                    credential = Some(fusio::remotes::aws::AwsCredential {
                        key_id: key_id
                            .ok_or_else(|| Error::ModuleError("`key_id` not found".to_string()))?,
                        secret_key: secret_key.ok_or_else(|| {
                            Error::ModuleError("`secret_key` not found".to_string())
                        })?,
                        token,
                    });
                }
                FsOptions::S3 {
                    bucket: bucket
                        .ok_or_else(|| Error::ModuleError("`bucket` not found".to_string()))?,
                    credential,
                    endpoint,
                    region,
                    sign_payload,
                    checksum,
                }
            }
        };
        let mut options = DbOption::with_path(
            path,
            descs[primary_key_index].name.clone(),
            primary_key_index,
        );

        if matches!(fs_option, FsOptions::S3 { .. }) {
            let url = s3_url.ok_or_else(|| Error::ModuleError("`s3_url` not found".to_string()))?;
            let url = Path::from_url_path(url)
                .map_err(|err| Error::ModuleError(format!("path parser error: {err}")))?;
            options = options
                // TODO: We can add an option user to set all SSTables to use the same URL.
                .level_path(0, url.clone(), fs_option.clone())
                .unwrap()
                .level_path(1, url.clone(), fs_option.clone())
                .unwrap()
                .level_path(2, url.clone(), fs_option.clone())
                .unwrap()
                .level_path(3, url.clone(), fs_option.clone())
                .unwrap()
                .level_path(4, url.clone(), fs_option.clone())
                .unwrap()
                .level_path(5, url.clone(), fs_option.clone())
                .unwrap()
                .level_path(6, url, fs_option.clone())
                .unwrap();
        }
        let executor = aux.unwrap().executor.clone();
        let database = aux.unwrap().executor.block_on(async {
            DB::with_schema(options, executor, descs.clone(), primary_key_index)
                .await
                .map_err(|err| Error::ModuleError(err.to_string()))
        })?;

        Ok((
            schema.unwrap(),
            Self {
                base: ffi::sqlite3_vtab::default(),
                state: aux.unwrap().clone(),
                database: Arc::new(database),
                primary_key_index,
                column_desc: descs,
            },
        ))
    }

    fn _remove(&mut self, pk: i64) -> Result<(), Error> {
        let desc = &self.column_desc[self.primary_key_index];
        let value = Column::new(
            desc.datatype,
            desc.name.clone(),
            Arc::new(pk),
            desc.is_nullable,
        );

        self.state
            .executor
            .block_on(async { self.database.remove(value).await })
            .map_err(|err| Error::ModuleError(err.to_string()))?;
        Ok(())
    }

    fn _insert(&mut self, args: ValueIter) -> Result<i64, Error> {
        let mut id = None;
        let mut values = Vec::with_capacity(self.column_desc.len());

        for (i, (desc, value)) in self.column_desc.iter().zip(args).enumerate() {
            if i == self.primary_key_index {
                id = Some(value);
            }
            values.push(Column::new(
                desc.datatype,
                desc.name.clone(),
                value_trans(value, &desc.datatype, desc.is_nullable)?,
                desc.is_nullable,
            ));
        }

        self.state
            .executor
            .block_on(async {
                self.database
                    .insert(DynRecord::new(values, self.primary_key_index))
                    .await
            })
            .map_err(|err| Error::ModuleError(err.to_string()))?;
        Ok(id.unwrap().as_i64()?)
    }
}

unsafe impl<'vtab> VTab<'vtab> for TonboTable {
    type Aux = Arc<DbState>;
    type Cursor = RecordCursor<'vtab>;

    fn connect(
        db: &mut VTabConnection,
        aux: Option<&Self::Aux>,
        args: &[&[u8]],
    ) -> rusqlite::Result<(String, Self)> {
        Self::connect_create(db, aux, args, false)
    }

    fn best_index(&self, info: &mut IndexInfo) -> rusqlite::Result<()> {
        info.set_estimated_cost(500.);
        info.set_estimated_rows(500);
        Ok(())
    }

    fn open(&'vtab mut self) -> rusqlite::Result<Self::Cursor> {
        let (req_tx, req_rx): (
            Sender<(
                Bound<<DynRecord as Record>::Key>,
                Bound<<DynRecord as Record>::Key>,
            )>,
            _,
        ) = flume::bounded(1);
        let (tuple_tx, tuple_rx): (Sender<Option<(Vec<Column>, usize)>>, _) = flume::bounded(10);
        let database = self.database.clone();

        self.state.executor.spawn(async move {
            while let Ok((lower, upper)) = req_rx.recv() {
                let transaction = database.transaction().await;

                let mut stream = transaction
                    .scan((lower.as_ref(), upper.as_ref()))
                    .take()
                    .await
                    .unwrap();

                while let Some(result) = stream.next().await {
                    let entry = result.unwrap();
                    if let Some(value) = entry.value() {
                        let _ = tuple_tx.send(Some((value.columns, value.primary_index)));
                    }
                }
                let _ = tuple_tx.send(None);
            }
        });

        Ok(RecordCursor {
            base: ffi::sqlite3_vtab_cursor::default(),
            req_tx,
            tuple_rx,
            buf: None,
            _p: Default::default(),
        })
    }
}

impl CreateVTab<'_> for TonboTable {
    const KIND: VTabKind = VTabKind::Default;

    fn create(
        db: &mut VTabConnection,
        aux: Option<&Self::Aux>,
        args: &[&[u8]],
    ) -> rusqlite::Result<(String, Self)> {
        Self::connect_create(db, aux, args, true)
    }

    fn destroy(&self) -> rusqlite::Result<()> {
        Ok(())
    }
}

#[repr(C)]
pub struct RecordCursor<'vtab> {
    /// Base class. Must be first
    base: ffi::sqlite3_vtab_cursor,
    req_tx: Sender<(
        Bound<<DynRecord as Record>::Key>,
        Bound<<DynRecord as Record>::Key>,
    )>,
    tuple_rx: Receiver<Option<(Vec<Column>, usize)>>,
    buf: Option<(Vec<Column>, usize)>,
    _p: PhantomData<&'vtab TonboTable>,
}

impl RecordCursor<'_> {
    fn vtab(&self) -> &TonboTable {
        unsafe { &*(self.base.pVtab as *const TonboTable) }
    }
}

impl UpdateVTab<'_> for TonboTable {
    fn delete(&mut self, arg: ValueRef<'_>) -> rusqlite::Result<()> {
        self._remove(arg.as_i64().unwrap())?;

        Ok(())
    }

    fn insert(&mut self, args: &Values<'_>) -> rusqlite::Result<i64> {
        let mut args = args.iter();

        let _ = args.next();
        let _ = args.next();

        self._insert(args)
    }

    fn update(&mut self, args: &Values<'_>) -> rusqlite::Result<()> {
        let mut args = args.iter();
        let _ = args.next();
        let Some(old_pk) = args.next().map(|v| v.as_i64().unwrap()) else {
            return Ok(());
        };
        let new_pk = self._insert(args)?;
        if new_pk != old_pk {
            self._remove(old_pk)?;
        }

        Ok(())
    }
}

unsafe impl VTabCursor for RecordCursor<'_> {
    fn filter(&mut self, _: c_int, _: Option<&str>, _: &Values<'_>) -> rusqlite::Result<()> {
        self.req_tx
            .send((Bound::Unbounded, Bound::Unbounded))
            .unwrap();
        self.next()?;

        Ok(())
    }

    fn next(&mut self) -> rusqlite::Result<()> {
        self.buf = self.tuple_rx.recv().unwrap();

        Ok(())
    }

    fn eof(&self) -> bool {
        self.buf.is_none()
    }

    fn column(&self, ctx: &mut Context, i: c_int) -> rusqlite::Result<()> {
        if let Some((columns, _)) = &self.buf {
            set_result(ctx, &columns[i as usize])?;
        }
        Ok(())
    }

    fn rowid(&self) -> rusqlite::Result<i64> {
        let (columns, pk_i) = self.buf.as_ref().unwrap();

        Ok(*columns[*pk_i].value.downcast_ref().unwrap())
    }
}

macro_rules! nullable_value {
    ($value:expr, $is_nullable:expr) => {
        if $is_nullable {
            Arc::new(Some($value)) as Arc<dyn Any>
        } else {
            Arc::new($value) as Arc<dyn Any>
        }
    };
}

// TODO: Value Cast
fn value_trans(
    value: ValueRef<'_>,
    ty: &Datatype,
    is_nullable: bool,
) -> rusqlite::Result<Arc<dyn Any>> {
    match value {
        ValueRef::Null => {
            if !is_nullable {
                return Err(Error::ModuleError("value is not nullable".to_string()));
            }
            Ok(match ty {
                Datatype::UInt8 => Arc::new(Option::<u8>::None),
                Datatype::UInt16 => Arc::new(Option::<u16>::None),
                Datatype::UInt32 => Arc::new(Option::<u32>::None),
                Datatype::UInt64 => Arc::new(Option::<u64>::None),
                Datatype::Int8 => Arc::new(Option::<i8>::None),
                Datatype::Int16 => Arc::new(Option::<i16>::None),
                Datatype::Int32 => Arc::new(Option::<i32>::None),
                Datatype::Int64 => Arc::new(Option::<i64>::None),
                Datatype::String => Arc::new(Option::<String>::None),
                Datatype::Boolean => Arc::new(Option::<bool>::None),
                Datatype::Bytes => Arc::new(Option::<Vec<u8>>::None),
            })
        }
        ValueRef::Integer(v) => {
            let value = match ty {
                Datatype::UInt8 => nullable_value!(v as u8, is_nullable),
                Datatype::UInt16 => nullable_value!(v as u16, is_nullable),
                Datatype::UInt32 => nullable_value!(v as u32, is_nullable),
                Datatype::UInt64 => nullable_value!(v as u64, is_nullable),
                Datatype::Int8 => nullable_value!(v as i8, is_nullable),
                Datatype::Int16 => nullable_value!(v as i16, is_nullable),
                Datatype::Int32 => nullable_value!(v as i32, is_nullable),
                Datatype::Int64 => nullable_value!(v, is_nullable),
                _ => {
                    return Err(Error::ModuleError(format!(
                        "unsupported value: {:#?} cast to: {:#?}",
                        v, ty
                    )))
                }
            };

            Ok(value)
        }
        ValueRef::Real(_) => {
            todo!("tonbo f32/f64 unsupported yet")
        }
        ValueRef::Text(v) => {
            if let Datatype::Bytes = ty {
                return Ok(nullable_value!(v.to_vec(), is_nullable));
            }
            let v = String::from_utf8(v.to_vec()).unwrap();
            let value = match ty {
                Datatype::UInt8 => nullable_value!(v.parse::<u8>().unwrap(), is_nullable),
                Datatype::UInt16 => nullable_value!(v.parse::<u16>().unwrap(), is_nullable),
                Datatype::UInt32 => nullable_value!(v.parse::<u32>().unwrap(), is_nullable),
                Datatype::UInt64 => nullable_value!(v.parse::<u64>().unwrap(), is_nullable),
                Datatype::Int8 => nullable_value!(v.parse::<i8>().unwrap(), is_nullable),
                Datatype::Int16 => nullable_value!(v.parse::<i16>().unwrap(), is_nullable),
                Datatype::Int32 => nullable_value!(v.parse::<i32>().unwrap(), is_nullable),
                Datatype::Int64 => nullable_value!(v.parse::<i64>().unwrap(), is_nullable),
                Datatype::String => nullable_value!(v, is_nullable),
                Datatype::Boolean => nullable_value!(v.parse::<bool>().unwrap(), is_nullable),
                Datatype::Bytes => unreachable!(),
            };
            Ok(value)
        }
        ValueRef::Blob(v) => {
            let v = v.to_vec();
            Ok(match ty {
                Datatype::String => nullable_value!(String::from_utf8(v).unwrap(), is_nullable),
                Datatype::Bytes => nullable_value!(v, is_nullable),
                _ => {
                    return Err(Error::ModuleError(format!(
                        "unsupported value: {:#?} cast to: {:#?}",
                        v, ty
                    )))
                }
            })
        }
    }
}

fn set_result(ctx: &mut Context, col: &Column) -> rusqlite::Result<()> {
    match &col.datatype {
        Datatype::UInt8 => {
            if col.is_nullable {
                ctx.set_result(col.value.as_ref().downcast_ref::<Option<u8>>().unwrap())?;
            } else {
                ctx.set_result(col.value.as_ref().downcast_ref::<u8>().unwrap())?;
            }
        }
        Datatype::UInt16 => {
            if col.is_nullable {
                ctx.set_result(col.value.as_ref().downcast_ref::<Option<u16>>().unwrap())?;
            } else {
                ctx.set_result(col.value.as_ref().downcast_ref::<u16>().unwrap())?;
            }
        }
        Datatype::UInt32 => {
            if col.is_nullable {
                ctx.set_result(col.value.as_ref().downcast_ref::<Option<u32>>().unwrap())?;
            } else {
                ctx.set_result(col.value.as_ref().downcast_ref::<u32>().unwrap())?;
            }
        }
        Datatype::UInt64 => {
            if col.is_nullable {
                ctx.set_result(col.value.as_ref().downcast_ref::<Option<u64>>().unwrap())?;
            } else {
                ctx.set_result(col.value.as_ref().downcast_ref::<u64>().unwrap())?;
            }
        }
        Datatype::Int8 => {
            if col.is_nullable {
                ctx.set_result(col.value.as_ref().downcast_ref::<Option<i8>>().unwrap())?;
            } else {
                ctx.set_result(col.value.as_ref().downcast_ref::<i8>().unwrap())?;
            }
        }
        Datatype::Int16 => {
            if col.is_nullable {
                ctx.set_result(col.value.as_ref().downcast_ref::<Option<i16>>().unwrap())?;
            } else {
                ctx.set_result(col.value.as_ref().downcast_ref::<i16>().unwrap())?;
            }
        }
        Datatype::Int32 => {
            if col.is_nullable {
                ctx.set_result(col.value.as_ref().downcast_ref::<Option<i32>>().unwrap())?;
            } else {
                ctx.set_result(col.value.as_ref().downcast_ref::<i32>().unwrap())?;
            }
        }
        Datatype::Int64 => {
            if col.is_nullable {
                ctx.set_result(col.value.as_ref().downcast_ref::<Option<i64>>().unwrap())?;
            } else {
                ctx.set_result(col.value.as_ref().downcast_ref::<i64>().unwrap())?;
            }
        }
        Datatype::String => {
            if col.is_nullable {
                ctx.set_result(col.value.as_ref().downcast_ref::<Option<String>>().unwrap())?;
            } else {
                ctx.set_result(col.value.as_ref().downcast_ref::<String>().unwrap())?;
            }
        }
        Datatype::Boolean => {
            if col.is_nullable {
                ctx.set_result(col.value.as_ref().downcast_ref::<Option<bool>>().unwrap())?;
            } else {
                ctx.set_result(col.value.as_ref().downcast_ref::<bool>().unwrap())?;
            }
        }
        Datatype::Bytes => {
            if col.is_nullable {
                ctx.set_result(
                    col.value
                        .as_ref()
                        .downcast_ref::<Option<Vec<u8>>>()
                        .unwrap(),
                )?;
            } else {
                ctx.set_result(col.value.as_ref().downcast_ref::<Vec<u8>>().unwrap())?;
            }
        }
    }
    Ok(())
}

fn type_trans(ty: &DataType) -> Datatype {
    match ty {
        DataType::Int8(_) => Datatype::Int8,
        DataType::Int16 | DataType::SmallInt(_) => Datatype::Int16,
        DataType::Int(_) | DataType::Int32 | DataType::Integer(_) => Datatype::Int32,
        DataType::Int64 | DataType::BigInt(_) => Datatype::Int64,
        DataType::UnsignedInt(_) | DataType::UInt32 | DataType::UnsignedInteger(_) => {
            Datatype::UInt32
        }
        DataType::UInt8 | DataType::UnsignedInt8(_) => Datatype::UInt8,
        DataType::UInt16 => Datatype::UInt16,
        DataType::UInt64 | DataType::UnsignedBigInt(_) => Datatype::UInt64,
        DataType::Bool | DataType::Boolean => Datatype::Boolean,
        DataType::Bytes(_) => Datatype::Bytes,
        DataType::Varchar(_) => Datatype::String,
        _ => todo!(),
    }
}

#[cfg(test)]
pub(crate) mod tests {
    use rusqlite::Connection;
    use std::fs;

    #[test]
    fn test_load_module() -> rusqlite::Result<()> {
        let _ = fs::create_dir_all("./db_path/test");

        let db = Connection::open_in_memory()?;
        super::load_module(&db)?;

        db.execute_batch(
            "CREATE VIRTUAL TABLE temp.tonbo USING tonbo(
                    create_sql='create table tonbo(id bigint primary key, name varchar, like int)',
                    path = './db_path/test',
            );",
        )?;
        for i in 0..3 {
            db.execute(
                &format!("INSERT INTO tonbo (id, name, like) VALUES ({i}, 'lol', {i})"),
                [],
            )?;
        }
        let mut stmt = db.prepare("SELECT * FROM tonbo;")?;
        let mut rows = stmt.query([])?;
        let row = rows.next()?.unwrap();
        assert_eq!(row.get_ref_unwrap(0).as_i64().unwrap(), 0);
        assert_eq!(row.get_ref_unwrap(1).as_str().unwrap(), "lol");
        assert_eq!(row.get_ref_unwrap(2).as_i64().unwrap(), 0);
        let row = rows.next()?.unwrap();
        assert_eq!(row.get_ref_unwrap(0).as_i64().unwrap(), 1);
        assert_eq!(row.get_ref_unwrap(1).as_str().unwrap(), "lol");
        assert_eq!(row.get_ref_unwrap(2).as_i64().unwrap(), 1);
        let row = rows.next()?.unwrap();
        assert_eq!(row.get_ref_unwrap(0).as_i64().unwrap(), 2);
        assert_eq!(row.get_ref_unwrap(1).as_str().unwrap(), "lol");
        assert_eq!(row.get_ref_unwrap(2).as_i64().unwrap(), 2);
        assert!(rows.next()?.is_none());

        db.execute(
            "UPDATE tonbo SET name = ?1, like = ?2, id = 4 WHERE id = ?3",
            ["ioi", "9", "0"],
        )?;
        let mut stmt = db.prepare("SELECT * FROM tonbo where id = ?1 or id = ?2;")?;
        let mut rows = stmt.query(["0", "4"])?;

        let row = rows.next()?.unwrap();
        assert_eq!(row.get_ref_unwrap(0).as_i64().unwrap(), 4);
        assert_eq!(row.get_ref_unwrap(1).as_str().unwrap(), "ioi");
        assert_eq!(row.get_ref_unwrap(2).as_i64().unwrap(), 9);
        assert!(rows.next()?.is_none());

        db.execute("DELETE from tonbo WHERE id = ?1", ["2"])?;
        let mut stmt = db.prepare("SELECT * FROM tonbo where id = ?1;")?;
        let mut rows = stmt.query(["2"])?;
        assert!(rows.next()?.is_none());

        Ok(())
    }

    #[test]
    fn test_load_module_on_s3() -> rusqlite::Result<()> {
        let _ = fs::create_dir_all("./db_path/test_s3");

        let db = Connection::open_in_memory()?;
        super::load_module(&db)?;

        db.execute_batch(
            "CREATE VIRTUAL TABLE temp.tonbo USING tonbo(
                    create_sql='create table tonbo(id bigint primary key, name varchar, like int)',
                    path = './db_path/test_s3',
                    bucket = 'data',
                    key_id = 'user',
                    secret_key = 'password',
                    endpoint = 'http://localhost:9000',
            );",
        )?;
        let num = 100000;
        for i in 0..num {
            db.execute(
                &format!("INSERT INTO tonbo (id, name, like) VALUES ({i}, 'lol', {i})"),
                [],
            )?;
        }

        let mut stmt = db.prepare("SELECT * FROM tonbo limit 10;")?;
        let mut rows = stmt.query([])?;
        while let Some(row) = rows.next()? {
            println!("{:#?}", row);
        }

        Ok(())
    }
=======
#[cfg(feature = "wasm")]
#[wasm_bindgen::prelude::wasm_bindgen(start)]
pub fn startup() {
    console_log::init().expect("could not initialize logger");
>>>>>>> 0a373bea
}<|MERGE_RESOLUTION|>--- conflicted
+++ resolved
@@ -1,26 +1,5 @@
 mod executor;
 
-<<<<<<< HEAD
-use crate::executor::tokio::TokioExecutor;
-use crate::executor::BlockOnExecutor;
-use flume::{Receiver, Sender};
-use fusio::path::Path;
-use fusio_dispatch::FsOptions;
-use futures_util::StreamExt;
-use rusqlite::types::ValueRef;
-use rusqlite::vtab::{
-    parse_boolean, update_module, Context, CreateVTab, IndexInfo, UpdateVTab, VTab, VTabConnection,
-    VTabCursor, VTabKind, ValueIter, Values,
-};
-use rusqlite::{ffi, vtab, Connection, Error};
-use sqlparser::ast::{ColumnOption, DataType, Statement};
-use sqlparser::dialect::MySqlDialect;
-use sqlparser::parser::Parser;
-use std::any::Any;
-use std::collections::Bound;
-use std::ffi::c_int;
-use std::marker::PhantomData;
-=======
 #[cfg(feature = "wasm")]
 mod connection;
 #[cfg(feature = "wasm")]
@@ -34,19 +13,8 @@
 mod utils;
 use rusqlite::vtab::update_module;
 use std::fs;
->>>>>>> 0a373bea
 use std::sync::Arc;
 
-<<<<<<< HEAD
-pub fn load_module(conn: &Connection) -> rusqlite::Result<()> {
-    let runtime = Arc::new(
-        Builder::new_multi_thread()
-            .worker_threads(4)
-            .enable_all()
-            .build()
-            .unwrap(),
-    );
-=======
 #[cfg(not(feature = "wasm"))]
 use crate::tokio::{DbState, TonboTable};
 #[cfg(feature = "wasm")]
@@ -54,720 +22,13 @@
 
 pub(crate) fn load_module(conn: &rusqlite::Connection) -> rusqlite::Result<()> {
     let _ = fs::create_dir_all("./db_path/tonbo");
->>>>>>> 0a373bea
 
     let aux = Some(Arc::new(DbState::new()));
     conn.create_module("tonbo", update_module::<TonboTable>(), aux)
 }
 
-<<<<<<< HEAD
-pub struct DbState {
-    executor: TokioExecutor,
-}
-
-#[repr(C)]
-pub struct TonboTable {
-    base: ffi::sqlite3_vtab,
-    state: Arc<DbState>,
-    database: Arc<DB<DynRecord, TokioExecutor>>,
-    primary_key_index: usize,
-    column_desc: Vec<ColumnDesc>,
-}
-
-enum FsType {
-    Local,
-    S3,
-}
-
-impl TonboTable {
-    fn connect_create(
-        _: &mut VTabConnection,
-        aux: Option<&Arc<DbState>>,
-        args: &[&[u8]],
-        _: bool,
-    ) -> rusqlite::Result<(String, Self)> {
-        let dialect = MySqlDialect {};
-        let mut primary_key_index = None;
-        let mut descs = Vec::new();
-
-        let mut schema = None;
-        let mut fs_option = None;
-        // Local
-        let mut path = None;
-        // S3
-        let mut s3_url = None;
-        let mut bucket = None;
-        let mut key_id = None;
-        let mut secret_key = None;
-        let mut token = None;
-        let mut endpoint = None;
-        let mut region = None;
-        let mut sign_payload = None;
-        let mut checksum = None;
-
-        let args = &args[3..];
-        for (i, c_slice) in args.iter().enumerate() {
-            let (param, value) = vtab::parameter(c_slice)?;
-            match param {
-                "create_sql" => {
-                    if schema.is_some() {
-                        return Err(Error::ModuleError("`create_sql` duplicate".to_string()));
-                    }
-                    schema = Some(value.to_string());
-                    if let Statement::CreateTable(create_table) =
-                        &Parser::parse_sql(&dialect, value)
-                            .map_err(|err| Error::ModuleError(err.to_string()))?[0]
-                    {
-                        for column_def in create_table.columns.iter() {
-                            let name = column_def.name.value.to_ascii_lowercase();
-                            let datatype = type_trans(&column_def.data_type);
-                            let mut is_not_nullable = column_def
-                                .options
-                                .iter()
-                                .any(|option| matches!(option.option, ColumnOption::NotNull));
-                            let is_primary_key = column_def.options.iter().any(|option| {
-                                matches!(
-                                    option.option,
-                                    ColumnOption::Unique {
-                                        is_primary: true,
-                                        ..
-                                    }
-                                )
-                            });
-                            if is_primary_key {
-                                if primary_key_index.is_some() {
-                                    return Err(Error::ModuleError(
-                                        "the primary key must exist and only one is allowed"
-                                            .to_string(),
-                                    ));
-                                }
-                                is_not_nullable = true;
-                                primary_key_index = Some(i)
-                            }
-                            descs.push(ColumnDesc {
-                                datatype,
-                                is_nullable: !is_not_nullable,
-                                name,
-                            })
-                        }
-                    } else {
-                        return Err(Error::ModuleError(format!(
-                            "`CreateTable` SQL syntax error: '{value}'"
-                        )));
-                    }
-                }
-                "fs" => match value {
-                    "local" => fs_option = Some(FsType::Local),
-                    "s3" => fs_option = Some(FsType::S3),
-                    _ => {
-                        return Err(Error::ModuleError(format!(
-                            "unrecognized fs type '{param}'"
-                        )))
-                    }
-                },
-                "s3_url" => s3_url = Some(value.to_string()),
-                "key_id" => key_id = Some(value.to_string()),
-                "secret_key" => secret_key = Some(value.to_string()),
-                "token" => token = Some(value.to_string()),
-                "bucket" => bucket = Some(value.to_string()),
-                "path" => path = Some(value.to_string()),
-                "endpoint" => endpoint = Some(value.to_string()),
-                "region" => region = Some(value.to_string()),
-                "sign_payload" => sign_payload = parse_boolean(value),
-                "checksum" => checksum = parse_boolean(value),
-                _ => {
-                    return Err(Error::ModuleError(format!(
-                        "unrecognized parameter '{param}'"
-                    )));
-                }
-            }
-        }
-        let primary_key_index = primary_key_index.ok_or_else(|| {
-            Error::ModuleError("the primary key must exist and only one is allowed".to_string())
-        })?;
-        if descs[primary_key_index].datatype != Datatype::Int64 {
-            return Err(Error::ModuleError(
-                "the primary key must be of `bigint` type".to_string(),
-            ));
-        }
-        let path = Path::from_filesystem_path(
-            path.ok_or_else(|| Error::ModuleError("`path` not found".to_string()))?,
-        )
-        .map_err(|err| Error::ModuleError(format!("path parser error: {err}")))?;
-        let fs_option = match fs_option.unwrap_or(FsType::Local) {
-            FsType::Local => FsOptions::Local,
-            FsType::S3 => {
-                let mut credential = None;
-
-                if key_id.is_some() || secret_key.is_some() || token.is_some() {
-                    credential = Some(fusio::remotes::aws::AwsCredential {
-                        key_id: key_id
-                            .ok_or_else(|| Error::ModuleError("`key_id` not found".to_string()))?,
-                        secret_key: secret_key.ok_or_else(|| {
-                            Error::ModuleError("`secret_key` not found".to_string())
-                        })?,
-                        token,
-                    });
-                }
-                FsOptions::S3 {
-                    bucket: bucket
-                        .ok_or_else(|| Error::ModuleError("`bucket` not found".to_string()))?,
-                    credential,
-                    endpoint,
-                    region,
-                    sign_payload,
-                    checksum,
-                }
-            }
-        };
-        let mut options = DbOption::with_path(
-            path,
-            descs[primary_key_index].name.clone(),
-            primary_key_index,
-        );
-
-        if matches!(fs_option, FsOptions::S3 { .. }) {
-            let url = s3_url.ok_or_else(|| Error::ModuleError("`s3_url` not found".to_string()))?;
-            let url = Path::from_url_path(url)
-                .map_err(|err| Error::ModuleError(format!("path parser error: {err}")))?;
-            options = options
-                // TODO: We can add an option user to set all SSTables to use the same URL.
-                .level_path(0, url.clone(), fs_option.clone())
-                .unwrap()
-                .level_path(1, url.clone(), fs_option.clone())
-                .unwrap()
-                .level_path(2, url.clone(), fs_option.clone())
-                .unwrap()
-                .level_path(3, url.clone(), fs_option.clone())
-                .unwrap()
-                .level_path(4, url.clone(), fs_option.clone())
-                .unwrap()
-                .level_path(5, url.clone(), fs_option.clone())
-                .unwrap()
-                .level_path(6, url, fs_option.clone())
-                .unwrap();
-        }
-        let executor = aux.unwrap().executor.clone();
-        let database = aux.unwrap().executor.block_on(async {
-            DB::with_schema(options, executor, descs.clone(), primary_key_index)
-                .await
-                .map_err(|err| Error::ModuleError(err.to_string()))
-        })?;
-
-        Ok((
-            schema.unwrap(),
-            Self {
-                base: ffi::sqlite3_vtab::default(),
-                state: aux.unwrap().clone(),
-                database: Arc::new(database),
-                primary_key_index,
-                column_desc: descs,
-            },
-        ))
-    }
-
-    fn _remove(&mut self, pk: i64) -> Result<(), Error> {
-        let desc = &self.column_desc[self.primary_key_index];
-        let value = Column::new(
-            desc.datatype,
-            desc.name.clone(),
-            Arc::new(pk),
-            desc.is_nullable,
-        );
-
-        self.state
-            .executor
-            .block_on(async { self.database.remove(value).await })
-            .map_err(|err| Error::ModuleError(err.to_string()))?;
-        Ok(())
-    }
-
-    fn _insert(&mut self, args: ValueIter) -> Result<i64, Error> {
-        let mut id = None;
-        let mut values = Vec::with_capacity(self.column_desc.len());
-
-        for (i, (desc, value)) in self.column_desc.iter().zip(args).enumerate() {
-            if i == self.primary_key_index {
-                id = Some(value);
-            }
-            values.push(Column::new(
-                desc.datatype,
-                desc.name.clone(),
-                value_trans(value, &desc.datatype, desc.is_nullable)?,
-                desc.is_nullable,
-            ));
-        }
-
-        self.state
-            .executor
-            .block_on(async {
-                self.database
-                    .insert(DynRecord::new(values, self.primary_key_index))
-                    .await
-            })
-            .map_err(|err| Error::ModuleError(err.to_string()))?;
-        Ok(id.unwrap().as_i64()?)
-    }
-}
-
-unsafe impl<'vtab> VTab<'vtab> for TonboTable {
-    type Aux = Arc<DbState>;
-    type Cursor = RecordCursor<'vtab>;
-
-    fn connect(
-        db: &mut VTabConnection,
-        aux: Option<&Self::Aux>,
-        args: &[&[u8]],
-    ) -> rusqlite::Result<(String, Self)> {
-        Self::connect_create(db, aux, args, false)
-    }
-
-    fn best_index(&self, info: &mut IndexInfo) -> rusqlite::Result<()> {
-        info.set_estimated_cost(500.);
-        info.set_estimated_rows(500);
-        Ok(())
-    }
-
-    fn open(&'vtab mut self) -> rusqlite::Result<Self::Cursor> {
-        let (req_tx, req_rx): (
-            Sender<(
-                Bound<<DynRecord as Record>::Key>,
-                Bound<<DynRecord as Record>::Key>,
-            )>,
-            _,
-        ) = flume::bounded(1);
-        let (tuple_tx, tuple_rx): (Sender<Option<(Vec<Column>, usize)>>, _) = flume::bounded(10);
-        let database = self.database.clone();
-
-        self.state.executor.spawn(async move {
-            while let Ok((lower, upper)) = req_rx.recv() {
-                let transaction = database.transaction().await;
-
-                let mut stream = transaction
-                    .scan((lower.as_ref(), upper.as_ref()))
-                    .take()
-                    .await
-                    .unwrap();
-
-                while let Some(result) = stream.next().await {
-                    let entry = result.unwrap();
-                    if let Some(value) = entry.value() {
-                        let _ = tuple_tx.send(Some((value.columns, value.primary_index)));
-                    }
-                }
-                let _ = tuple_tx.send(None);
-            }
-        });
-
-        Ok(RecordCursor {
-            base: ffi::sqlite3_vtab_cursor::default(),
-            req_tx,
-            tuple_rx,
-            buf: None,
-            _p: Default::default(),
-        })
-    }
-}
-
-impl CreateVTab<'_> for TonboTable {
-    const KIND: VTabKind = VTabKind::Default;
-
-    fn create(
-        db: &mut VTabConnection,
-        aux: Option<&Self::Aux>,
-        args: &[&[u8]],
-    ) -> rusqlite::Result<(String, Self)> {
-        Self::connect_create(db, aux, args, true)
-    }
-
-    fn destroy(&self) -> rusqlite::Result<()> {
-        Ok(())
-    }
-}
-
-#[repr(C)]
-pub struct RecordCursor<'vtab> {
-    /// Base class. Must be first
-    base: ffi::sqlite3_vtab_cursor,
-    req_tx: Sender<(
-        Bound<<DynRecord as Record>::Key>,
-        Bound<<DynRecord as Record>::Key>,
-    )>,
-    tuple_rx: Receiver<Option<(Vec<Column>, usize)>>,
-    buf: Option<(Vec<Column>, usize)>,
-    _p: PhantomData<&'vtab TonboTable>,
-}
-
-impl RecordCursor<'_> {
-    fn vtab(&self) -> &TonboTable {
-        unsafe { &*(self.base.pVtab as *const TonboTable) }
-    }
-}
-
-impl UpdateVTab<'_> for TonboTable {
-    fn delete(&mut self, arg: ValueRef<'_>) -> rusqlite::Result<()> {
-        self._remove(arg.as_i64().unwrap())?;
-
-        Ok(())
-    }
-
-    fn insert(&mut self, args: &Values<'_>) -> rusqlite::Result<i64> {
-        let mut args = args.iter();
-
-        let _ = args.next();
-        let _ = args.next();
-
-        self._insert(args)
-    }
-
-    fn update(&mut self, args: &Values<'_>) -> rusqlite::Result<()> {
-        let mut args = args.iter();
-        let _ = args.next();
-        let Some(old_pk) = args.next().map(|v| v.as_i64().unwrap()) else {
-            return Ok(());
-        };
-        let new_pk = self._insert(args)?;
-        if new_pk != old_pk {
-            self._remove(old_pk)?;
-        }
-
-        Ok(())
-    }
-}
-
-unsafe impl VTabCursor for RecordCursor<'_> {
-    fn filter(&mut self, _: c_int, _: Option<&str>, _: &Values<'_>) -> rusqlite::Result<()> {
-        self.req_tx
-            .send((Bound::Unbounded, Bound::Unbounded))
-            .unwrap();
-        self.next()?;
-
-        Ok(())
-    }
-
-    fn next(&mut self) -> rusqlite::Result<()> {
-        self.buf = self.tuple_rx.recv().unwrap();
-
-        Ok(())
-    }
-
-    fn eof(&self) -> bool {
-        self.buf.is_none()
-    }
-
-    fn column(&self, ctx: &mut Context, i: c_int) -> rusqlite::Result<()> {
-        if let Some((columns, _)) = &self.buf {
-            set_result(ctx, &columns[i as usize])?;
-        }
-        Ok(())
-    }
-
-    fn rowid(&self) -> rusqlite::Result<i64> {
-        let (columns, pk_i) = self.buf.as_ref().unwrap();
-
-        Ok(*columns[*pk_i].value.downcast_ref().unwrap())
-    }
-}
-
-macro_rules! nullable_value {
-    ($value:expr, $is_nullable:expr) => {
-        if $is_nullable {
-            Arc::new(Some($value)) as Arc<dyn Any>
-        } else {
-            Arc::new($value) as Arc<dyn Any>
-        }
-    };
-}
-
-// TODO: Value Cast
-fn value_trans(
-    value: ValueRef<'_>,
-    ty: &Datatype,
-    is_nullable: bool,
-) -> rusqlite::Result<Arc<dyn Any>> {
-    match value {
-        ValueRef::Null => {
-            if !is_nullable {
-                return Err(Error::ModuleError("value is not nullable".to_string()));
-            }
-            Ok(match ty {
-                Datatype::UInt8 => Arc::new(Option::<u8>::None),
-                Datatype::UInt16 => Arc::new(Option::<u16>::None),
-                Datatype::UInt32 => Arc::new(Option::<u32>::None),
-                Datatype::UInt64 => Arc::new(Option::<u64>::None),
-                Datatype::Int8 => Arc::new(Option::<i8>::None),
-                Datatype::Int16 => Arc::new(Option::<i16>::None),
-                Datatype::Int32 => Arc::new(Option::<i32>::None),
-                Datatype::Int64 => Arc::new(Option::<i64>::None),
-                Datatype::String => Arc::new(Option::<String>::None),
-                Datatype::Boolean => Arc::new(Option::<bool>::None),
-                Datatype::Bytes => Arc::new(Option::<Vec<u8>>::None),
-            })
-        }
-        ValueRef::Integer(v) => {
-            let value = match ty {
-                Datatype::UInt8 => nullable_value!(v as u8, is_nullable),
-                Datatype::UInt16 => nullable_value!(v as u16, is_nullable),
-                Datatype::UInt32 => nullable_value!(v as u32, is_nullable),
-                Datatype::UInt64 => nullable_value!(v as u64, is_nullable),
-                Datatype::Int8 => nullable_value!(v as i8, is_nullable),
-                Datatype::Int16 => nullable_value!(v as i16, is_nullable),
-                Datatype::Int32 => nullable_value!(v as i32, is_nullable),
-                Datatype::Int64 => nullable_value!(v, is_nullable),
-                _ => {
-                    return Err(Error::ModuleError(format!(
-                        "unsupported value: {:#?} cast to: {:#?}",
-                        v, ty
-                    )))
-                }
-            };
-
-            Ok(value)
-        }
-        ValueRef::Real(_) => {
-            todo!("tonbo f32/f64 unsupported yet")
-        }
-        ValueRef::Text(v) => {
-            if let Datatype::Bytes = ty {
-                return Ok(nullable_value!(v.to_vec(), is_nullable));
-            }
-            let v = String::from_utf8(v.to_vec()).unwrap();
-            let value = match ty {
-                Datatype::UInt8 => nullable_value!(v.parse::<u8>().unwrap(), is_nullable),
-                Datatype::UInt16 => nullable_value!(v.parse::<u16>().unwrap(), is_nullable),
-                Datatype::UInt32 => nullable_value!(v.parse::<u32>().unwrap(), is_nullable),
-                Datatype::UInt64 => nullable_value!(v.parse::<u64>().unwrap(), is_nullable),
-                Datatype::Int8 => nullable_value!(v.parse::<i8>().unwrap(), is_nullable),
-                Datatype::Int16 => nullable_value!(v.parse::<i16>().unwrap(), is_nullable),
-                Datatype::Int32 => nullable_value!(v.parse::<i32>().unwrap(), is_nullable),
-                Datatype::Int64 => nullable_value!(v.parse::<i64>().unwrap(), is_nullable),
-                Datatype::String => nullable_value!(v, is_nullable),
-                Datatype::Boolean => nullable_value!(v.parse::<bool>().unwrap(), is_nullable),
-                Datatype::Bytes => unreachable!(),
-            };
-            Ok(value)
-        }
-        ValueRef::Blob(v) => {
-            let v = v.to_vec();
-            Ok(match ty {
-                Datatype::String => nullable_value!(String::from_utf8(v).unwrap(), is_nullable),
-                Datatype::Bytes => nullable_value!(v, is_nullable),
-                _ => {
-                    return Err(Error::ModuleError(format!(
-                        "unsupported value: {:#?} cast to: {:#?}",
-                        v, ty
-                    )))
-                }
-            })
-        }
-    }
-}
-
-fn set_result(ctx: &mut Context, col: &Column) -> rusqlite::Result<()> {
-    match &col.datatype {
-        Datatype::UInt8 => {
-            if col.is_nullable {
-                ctx.set_result(col.value.as_ref().downcast_ref::<Option<u8>>().unwrap())?;
-            } else {
-                ctx.set_result(col.value.as_ref().downcast_ref::<u8>().unwrap())?;
-            }
-        }
-        Datatype::UInt16 => {
-            if col.is_nullable {
-                ctx.set_result(col.value.as_ref().downcast_ref::<Option<u16>>().unwrap())?;
-            } else {
-                ctx.set_result(col.value.as_ref().downcast_ref::<u16>().unwrap())?;
-            }
-        }
-        Datatype::UInt32 => {
-            if col.is_nullable {
-                ctx.set_result(col.value.as_ref().downcast_ref::<Option<u32>>().unwrap())?;
-            } else {
-                ctx.set_result(col.value.as_ref().downcast_ref::<u32>().unwrap())?;
-            }
-        }
-        Datatype::UInt64 => {
-            if col.is_nullable {
-                ctx.set_result(col.value.as_ref().downcast_ref::<Option<u64>>().unwrap())?;
-            } else {
-                ctx.set_result(col.value.as_ref().downcast_ref::<u64>().unwrap())?;
-            }
-        }
-        Datatype::Int8 => {
-            if col.is_nullable {
-                ctx.set_result(col.value.as_ref().downcast_ref::<Option<i8>>().unwrap())?;
-            } else {
-                ctx.set_result(col.value.as_ref().downcast_ref::<i8>().unwrap())?;
-            }
-        }
-        Datatype::Int16 => {
-            if col.is_nullable {
-                ctx.set_result(col.value.as_ref().downcast_ref::<Option<i16>>().unwrap())?;
-            } else {
-                ctx.set_result(col.value.as_ref().downcast_ref::<i16>().unwrap())?;
-            }
-        }
-        Datatype::Int32 => {
-            if col.is_nullable {
-                ctx.set_result(col.value.as_ref().downcast_ref::<Option<i32>>().unwrap())?;
-            } else {
-                ctx.set_result(col.value.as_ref().downcast_ref::<i32>().unwrap())?;
-            }
-        }
-        Datatype::Int64 => {
-            if col.is_nullable {
-                ctx.set_result(col.value.as_ref().downcast_ref::<Option<i64>>().unwrap())?;
-            } else {
-                ctx.set_result(col.value.as_ref().downcast_ref::<i64>().unwrap())?;
-            }
-        }
-        Datatype::String => {
-            if col.is_nullable {
-                ctx.set_result(col.value.as_ref().downcast_ref::<Option<String>>().unwrap())?;
-            } else {
-                ctx.set_result(col.value.as_ref().downcast_ref::<String>().unwrap())?;
-            }
-        }
-        Datatype::Boolean => {
-            if col.is_nullable {
-                ctx.set_result(col.value.as_ref().downcast_ref::<Option<bool>>().unwrap())?;
-            } else {
-                ctx.set_result(col.value.as_ref().downcast_ref::<bool>().unwrap())?;
-            }
-        }
-        Datatype::Bytes => {
-            if col.is_nullable {
-                ctx.set_result(
-                    col.value
-                        .as_ref()
-                        .downcast_ref::<Option<Vec<u8>>>()
-                        .unwrap(),
-                )?;
-            } else {
-                ctx.set_result(col.value.as_ref().downcast_ref::<Vec<u8>>().unwrap())?;
-            }
-        }
-    }
-    Ok(())
-}
-
-fn type_trans(ty: &DataType) -> Datatype {
-    match ty {
-        DataType::Int8(_) => Datatype::Int8,
-        DataType::Int16 | DataType::SmallInt(_) => Datatype::Int16,
-        DataType::Int(_) | DataType::Int32 | DataType::Integer(_) => Datatype::Int32,
-        DataType::Int64 | DataType::BigInt(_) => Datatype::Int64,
-        DataType::UnsignedInt(_) | DataType::UInt32 | DataType::UnsignedInteger(_) => {
-            Datatype::UInt32
-        }
-        DataType::UInt8 | DataType::UnsignedInt8(_) => Datatype::UInt8,
-        DataType::UInt16 => Datatype::UInt16,
-        DataType::UInt64 | DataType::UnsignedBigInt(_) => Datatype::UInt64,
-        DataType::Bool | DataType::Boolean => Datatype::Boolean,
-        DataType::Bytes(_) => Datatype::Bytes,
-        DataType::Varchar(_) => Datatype::String,
-        _ => todo!(),
-    }
-}
-
-#[cfg(test)]
-pub(crate) mod tests {
-    use rusqlite::Connection;
-    use std::fs;
-
-    #[test]
-    fn test_load_module() -> rusqlite::Result<()> {
-        let _ = fs::create_dir_all("./db_path/test");
-
-        let db = Connection::open_in_memory()?;
-        super::load_module(&db)?;
-
-        db.execute_batch(
-            "CREATE VIRTUAL TABLE temp.tonbo USING tonbo(
-                    create_sql='create table tonbo(id bigint primary key, name varchar, like int)',
-                    path = './db_path/test',
-            );",
-        )?;
-        for i in 0..3 {
-            db.execute(
-                &format!("INSERT INTO tonbo (id, name, like) VALUES ({i}, 'lol', {i})"),
-                [],
-            )?;
-        }
-        let mut stmt = db.prepare("SELECT * FROM tonbo;")?;
-        let mut rows = stmt.query([])?;
-        let row = rows.next()?.unwrap();
-        assert_eq!(row.get_ref_unwrap(0).as_i64().unwrap(), 0);
-        assert_eq!(row.get_ref_unwrap(1).as_str().unwrap(), "lol");
-        assert_eq!(row.get_ref_unwrap(2).as_i64().unwrap(), 0);
-        let row = rows.next()?.unwrap();
-        assert_eq!(row.get_ref_unwrap(0).as_i64().unwrap(), 1);
-        assert_eq!(row.get_ref_unwrap(1).as_str().unwrap(), "lol");
-        assert_eq!(row.get_ref_unwrap(2).as_i64().unwrap(), 1);
-        let row = rows.next()?.unwrap();
-        assert_eq!(row.get_ref_unwrap(0).as_i64().unwrap(), 2);
-        assert_eq!(row.get_ref_unwrap(1).as_str().unwrap(), "lol");
-        assert_eq!(row.get_ref_unwrap(2).as_i64().unwrap(), 2);
-        assert!(rows.next()?.is_none());
-
-        db.execute(
-            "UPDATE tonbo SET name = ?1, like = ?2, id = 4 WHERE id = ?3",
-            ["ioi", "9", "0"],
-        )?;
-        let mut stmt = db.prepare("SELECT * FROM tonbo where id = ?1 or id = ?2;")?;
-        let mut rows = stmt.query(["0", "4"])?;
-
-        let row = rows.next()?.unwrap();
-        assert_eq!(row.get_ref_unwrap(0).as_i64().unwrap(), 4);
-        assert_eq!(row.get_ref_unwrap(1).as_str().unwrap(), "ioi");
-        assert_eq!(row.get_ref_unwrap(2).as_i64().unwrap(), 9);
-        assert!(rows.next()?.is_none());
-
-        db.execute("DELETE from tonbo WHERE id = ?1", ["2"])?;
-        let mut stmt = db.prepare("SELECT * FROM tonbo where id = ?1;")?;
-        let mut rows = stmt.query(["2"])?;
-        assert!(rows.next()?.is_none());
-
-        Ok(())
-    }
-
-    #[test]
-    fn test_load_module_on_s3() -> rusqlite::Result<()> {
-        let _ = fs::create_dir_all("./db_path/test_s3");
-
-        let db = Connection::open_in_memory()?;
-        super::load_module(&db)?;
-
-        db.execute_batch(
-            "CREATE VIRTUAL TABLE temp.tonbo USING tonbo(
-                    create_sql='create table tonbo(id bigint primary key, name varchar, like int)',
-                    path = './db_path/test_s3',
-                    bucket = 'data',
-                    key_id = 'user',
-                    secret_key = 'password',
-                    endpoint = 'http://localhost:9000',
-            );",
-        )?;
-        let num = 100000;
-        for i in 0..num {
-            db.execute(
-                &format!("INSERT INTO tonbo (id, name, like) VALUES ({i}, 'lol', {i})"),
-                [],
-            )?;
-        }
-
-        let mut stmt = db.prepare("SELECT * FROM tonbo limit 10;")?;
-        let mut rows = stmt.query([])?;
-        while let Some(row) = rows.next()? {
-            println!("{:#?}", row);
-        }
-
-        Ok(())
-    }
-=======
 #[cfg(feature = "wasm")]
 #[wasm_bindgen::prelude::wasm_bindgen(start)]
 pub fn startup() {
     console_log::init().expect("could not initialize logger");
->>>>>>> 0a373bea
 }